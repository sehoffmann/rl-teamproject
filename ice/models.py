--- conflicted
+++ resolved
@@ -54,8 +54,7 @@
             value = self.value(r) # B x 1
             Q = value + advantage - advantage.mean(dim=1, keepdim=True)
         return Q
-<<<<<<< HEAD
-
+    
 class HiddenLayer(nn.Module):
 
     def __init__(self, in_dim, out_dim, layer_norm=False):
@@ -76,34 +75,22 @@
         return x
 
 class Baseline1(nn.Module):
-=======
-    
-
-class LSTM(nn.Module):
->>>>>>> 81dc4b5a
 
     def __init__(
             self,
             in_dim: int,
             out_dim: int,
             hidden_size: int,
-<<<<<<< HEAD
             n_hidden_layers: int = 1,
             n_hidden_heads: int = 1,
             layer_norm: bool = False,
             dueling=True,
-=======
-            dueling=True,
-            num_feature_layers = 3,
-            num_head_layers = 2,
->>>>>>> 81dc4b5a
     ):
         super().__init__()
 
         self.out_dim = out_dim
         self.hidden_size = hidden_size
 
-<<<<<<< HEAD
         input_layer = HiddenLayer(in_dim, hidden_size, layer_norm)
         hidden_layers = [input_layer] + [HiddenLayer(hidden_size, hidden_size, layer_norm) for _ in range(n_hidden_layers)]
         self.feature_layer = nn.Sequential(*hidden_layers)
@@ -114,21 +101,11 @@
         if dueling:
             value_layers = [HiddenLayer(hidden_size, hidden_size, layer_norm) for _ in range(n_hidden_heads)] + [nn.Linear(hidden_size, 1)]
             self.value = nn.Sequential(*value_layers)
-=======
-        self.feature_layer = nn.LSTM(in_dim, self.hidden_size, num_feature_layers, batch_first=True)
-        self.advantage = nn.LSTM(self.hidden_size, self.hidden_size, num_head_layers, batch_first=True)
-        self.advantage_projection = nn.Linear(self.hidden_size, self.out_dim)
-
-        if dueling:
-            self.value = nn.LSTM(self.hidden_size, self.hidden_size, 2, batch_first=True)
-            self.value_projection = nn.Linear(self.hidden_size, self.out_dim)
->>>>>>> 81dc4b5a
         else:
             self.value = None
 
 
     def forward(self, x: torch.Tensor) -> torch.Tensor:
-<<<<<<< HEAD
         x = torch.flatten(x, start_dim=1)
 
         r = self.feature_layer(x)
@@ -139,7 +116,35 @@
             value = self.value(r) # B x 1
             Q = value + advantage - advantage.mean(dim=1, keepdim=True)
         return Q
-=======
+    
+class LSTM(nn.Module):
+
+    def __init__(
+            self,
+            in_dim: int,
+            out_dim: int,
+            hidden_size: int,
+            dueling=True,
+            num_feature_layers = 3,
+            num_head_layers = 2,
+    ):
+        super().__init__()
+
+        self.out_dim = out_dim
+        self.hidden_size = hidden_size
+
+        self.feature_layer = nn.LSTM(in_dim, self.hidden_size, num_feature_layers, batch_first=True)
+        self.advantage = nn.LSTM(self.hidden_size, self.hidden_size, num_head_layers, batch_first=True)
+        self.advantage_projection = nn.Linear(self.hidden_size, self.out_dim)
+
+        if dueling:
+            self.value = nn.LSTM(self.hidden_size, self.hidden_size, 2, batch_first=True)
+            self.value_projection = nn.Linear(self.hidden_size, self.out_dim)
+        else:
+            self.value = None
+
+
+    def forward(self, x: torch.Tensor) -> torch.Tensor:
         # x has shape B x T x F
 
         f_out, _ = self.feature_layer(x) # B x T x hidden_size
@@ -152,6 +157,4 @@
             value, _ = self.value(f_out) # B x T x 1
             value = self.value_projection(value[:, -1, :]) # B x out_dim
             Q = value + adv - adv.mean(dim=1, keepdim=True)
-        return Q
-    
->>>>>>> 81dc4b5a
+        return Q