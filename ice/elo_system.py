--- conflicted
+++ resolved
@@ -172,16 +172,11 @@
     def run_n_games(self, agent_1_name, agent_2_name, agent_1, agent_2, n = 1, save_gif=False):
         """Note: n games SAME pairing"""
         for _ in range(n):
-<<<<<<< HEAD
             if save_gif:
                 _, states, res = play_game(agent_1, agent_2, render=True)
             else:
                 _, states, res = play_game(agent_1, agent_2, render=False)
             _ = self.elo_leaderboard.update_rating(pairing=(agent_1_name, agent_2_name), result=res)
-=======
-            _, states, res = play_game(agent_1, agent_2, render=False)
-            _ = self.elo_leaderboard.update_rating(pairing=(agent_1_name, agent_2_name), result=res, save=self.save)
->>>>>>> 67c73121
         # print(res)
         if save_gif:
             states[0].save(f'tournament_{agent_1_name}_{agent_2_name}.gif', save_all=True, append_images=states[1:], duration=(1/50)*1000)
